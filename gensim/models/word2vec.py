--- conflicted
+++ resolved
@@ -97,13 +97,9 @@
 logger = logging.getLogger(__name__)
 
 try:
-<<<<<<< HEAD
     from gensim.models.word2vec_inner import train_sentence_sg, train_batch_sg, train_sentence_cbow
+    from gensim.models.word2vec_inner import score_sentence_sg, score_sentence_cbow
     from gensim.models.word2vec_inner import FAST_VERSION, MAX_WORDS_IN_BATCH
-=======
-    from gensim.models.word2vec_inner import train_sentence_sg, train_sentence_cbow, FAST_VERSION,\
-        score_sentence_sg, score_sentence_cbow
->>>>>>> d25ae02b
 except ImportError:
     # failed... fall back to plain numpy (20-80x slower training than the above)
     FAST_VERSION = -1
